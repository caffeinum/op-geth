--- conflicted
+++ resolved
@@ -842,13 +842,8 @@
 func (api *BlockChainAPI) GetHeaderByNumber(ctx context.Context, number rpc.BlockNumber) (map[string]interface{}, error) {
 	header, err := api.b.HeaderByNumber(ctx, number)
 	if header != nil && err == nil {
-<<<<<<< HEAD
-		response := api.rpcMarshalHeader(ctx, header)
-		if number == rpc.PendingBlockNumber && api.b.ChainConfig().Optimism == nil { // don't remove info if optimism
-=======
 		response := RPCMarshalHeader(header)
-		if number == rpc.PendingBlockNumber {
->>>>>>> f3c696fa
+		if number == rpc.PendingBlockNumber && api.b.ChainConfig().Optimism == nil {
 			// Pending header need to nil out a few fields
 			for _, field := range []string{"hash", "nonce", "miner"} {
 				response[field] = nil
@@ -878,19 +873,14 @@
 func (api *BlockChainAPI) GetBlockByNumber(ctx context.Context, number rpc.BlockNumber, fullTx bool) (map[string]interface{}, error) {
 	block, err := api.b.BlockByNumber(ctx, number)
 	if block != nil && err == nil {
-<<<<<<< HEAD
-		response, err := api.rpcMarshalBlock(ctx, block, true, fullTx)
-		if err == nil && number == rpc.PendingBlockNumber && api.b.ChainConfig().Optimism == nil { // don't remove info if optimism
-=======
-		response := RPCMarshalBlock(block, true, fullTx, api.b.ChainConfig())
-		if number == rpc.PendingBlockNumber {
->>>>>>> f3c696fa
+		response, err := RPCMarshalBlock(ctx, block, true, fullTx, api.b.ChainConfig(), api.b)
+		if err == nil && number == rpc.PendingBlockNumber && api.b.ChainConfig().Optimism == nil {
 			// Pending blocks need to nil out a few fields
 			for _, field := range []string{"hash", "nonce", "miner"} {
 				response[field] = nil
 			}
 		}
-		return response, nil
+		return response, err
 	}
 	return nil, err
 }
@@ -900,7 +890,7 @@
 func (api *BlockChainAPI) GetBlockByHash(ctx context.Context, hash common.Hash, fullTx bool) (map[string]interface{}, error) {
 	block, err := api.b.BlockByHash(ctx, hash)
 	if block != nil {
-		return RPCMarshalBlock(block, true, fullTx, api.b.ChainConfig()), nil
+		return RPCMarshalBlock(ctx, block, true, fullTx, api.b.ChainConfig(), api.b)
 	}
 	return nil, err
 }
@@ -915,7 +905,7 @@
 			return nil, nil
 		}
 		block = types.NewBlockWithHeader(uncles[index])
-		return RPCMarshalBlock(block, false, false, api.b.ChainConfig()), nil
+		return RPCMarshalBlock(ctx, block, false, false, api.b.ChainConfig(), api.b)
 	}
 	return nil, err
 }
@@ -930,7 +920,7 @@
 			return nil, nil
 		}
 		block = types.NewBlockWithHeader(uncles[index])
-		return RPCMarshalBlock(block, false, false, api.b.ChainConfig()), nil
+		return RPCMarshalBlock(ctx, block, false, false, api.b.ChainConfig(), api.b)
 	}
 	return nil, err
 }
@@ -1575,30 +1565,6 @@
 	return fields, nil
 }
 
-<<<<<<< HEAD
-// rpcMarshalHeader uses the generalized output filler, then adds the total difficulty field, which requires
-// a `BlockchainAPI`.
-func (api *BlockChainAPI) rpcMarshalHeader(ctx context.Context, header *types.Header) map[string]interface{} {
-	fields := RPCMarshalHeader(header)
-	fields["totalDifficulty"] = (*hexutil.Big)(api.b.GetTd(ctx, header.Hash()))
-	return fields
-}
-
-// rpcMarshalBlock uses the generalized output filler, then adds the total difficulty field, which requires
-// a `BlockchainAPI`.
-func (api *BlockChainAPI) rpcMarshalBlock(ctx context.Context, b *types.Block, inclTx bool, fullTx bool) (map[string]interface{}, error) {
-	fields, err := RPCMarshalBlock(ctx, b, inclTx, fullTx, api.b.ChainConfig(), api.b)
-	if err != nil {
-		return nil, err
-	}
-	if inclTx {
-		fields["totalDifficulty"] = (*hexutil.Big)(api.b.GetTd(ctx, b.Hash()))
-	}
-	return fields, nil
-}
-
-=======
->>>>>>> f3c696fa
 // RPCTransaction represents a transaction that will serialize to the RPC representation of a transaction
 type RPCTransaction struct {
 	BlockHash           *common.Hash      `json:"blockHash"`
