--- conflicted
+++ resolved
@@ -19,24 +19,6 @@
 // MarshalJSON marshals as JSON.
 func (g Genesis) MarshalJSON() ([]byte, error) {
 	type Genesis struct {
-<<<<<<< HEAD
-		Config        *params.ChainConfig                         `json:"config"`
-		Nonce         math.HexOrDecimal64                         `json:"nonce"`
-		Timestamp     math.HexOrDecimal64                         `json:"timestamp"`
-		ExtraData     hexutil.Bytes                               `json:"extraData"`
-		GasLimit      math.HexOrDecimal64                         `json:"gasLimit"   gencodec:"required"`
-		Difficulty    *math.HexOrDecimal256                       `json:"difficulty" gencodec:"required"`
-		Mixhash       common.Hash                                 `json:"mixHash"`
-		Coinbase      common.Address                              `json:"coinbase"`
-		Alloc         map[common.UnprefixedAddress]GenesisAccount `json:"alloc"      gencodec:"required"`
-		Number        math.HexOrDecimal64                         `json:"number"`
-		GasUsed       math.HexOrDecimal64                         `json:"gasUsed"`
-		ParentHash    common.Hash                                 `json:"parentHash"`
-		BaseFee       *math.HexOrDecimal256                       `json:"baseFeePerGas"`
-		ExcessBlobGas *math.HexOrDecimal64                        `json:"excessBlobGas"`
-		BlobGasUsed   *math.HexOrDecimal64                        `json:"blobGasUsed"`
-		StateHash     *common.Hash                                `json:"stateHash,omitempty"`
-=======
 		Config        *params.ChainConfig                               `json:"config"`
 		Nonce         math.HexOrDecimal64                               `json:"nonce"`
 		Timestamp     math.HexOrDecimal64                               `json:"timestamp"`
@@ -52,7 +34,7 @@
 		BaseFee       *math.HexOrDecimal256                             `json:"baseFeePerGas"`
 		ExcessBlobGas *math.HexOrDecimal64                              `json:"excessBlobGas"`
 		BlobGasUsed   *math.HexOrDecimal64                              `json:"blobGasUsed"`
->>>>>>> 7f131dcb
+		StateHash     *common.Hash                                `json:"stateHash,omitempty"`
 	}
 	var enc Genesis
 	enc.Config = g.Config
@@ -82,7 +64,6 @@
 // UnmarshalJSON unmarshals from JSON.
 func (g *Genesis) UnmarshalJSON(input []byte) error {
 	type Genesis struct {
-<<<<<<< HEAD
 		Config        *params.ChainConfig                         `json:"config"`
 		Nonce         *math.HexOrDecimal64                        `json:"nonce"`
 		Timestamp     *math.HexOrDecimal64                        `json:"timestamp"`
@@ -99,23 +80,6 @@
 		ExcessBlobGas *math.HexOrDecimal64                        `json:"excessBlobGas"`
 		BlobGasUsed   *math.HexOrDecimal64                        `json:"blobGasUsed"`
 		StateHash     *common.Hash                                `json:"stateHash,omitempty"`
-=======
-		Config        *params.ChainConfig                               `json:"config"`
-		Nonce         *math.HexOrDecimal64                              `json:"nonce"`
-		Timestamp     *math.HexOrDecimal64                              `json:"timestamp"`
-		ExtraData     *hexutil.Bytes                                    `json:"extraData"`
-		GasLimit      *math.HexOrDecimal64                              `json:"gasLimit"   gencodec:"required"`
-		Difficulty    *math.HexOrDecimal256                             `json:"difficulty" gencodec:"required"`
-		Mixhash       *common.Hash                                      `json:"mixHash"`
-		Coinbase      *common.Address                                   `json:"coinbase"`
-		Alloc         map[common.UnprefixedAddress]types.Account `json:"alloc"      gencodec:"required"`
-		Number        *math.HexOrDecimal64                              `json:"number"`
-		GasUsed       *math.HexOrDecimal64                              `json:"gasUsed"`
-		ParentHash    *common.Hash                                      `json:"parentHash"`
-		BaseFee       *math.HexOrDecimal256                             `json:"baseFeePerGas"`
-		ExcessBlobGas *math.HexOrDecimal64                              `json:"excessBlobGas"`
-		BlobGasUsed   *math.HexOrDecimal64                              `json:"blobGasUsed"`
->>>>>>> 7f131dcb
 	}
 	var dec Genesis
 	if err := json.Unmarshal(input, &dec); err != nil {
