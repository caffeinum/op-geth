--- conflicted
+++ resolved
@@ -244,7 +244,6 @@
 func (st *StateTransition) buyGas() error {
 	mgval := new(big.Int).SetUint64(st.msg.GasLimit)
 	mgval = mgval.Mul(mgval, st.msg.GasPrice)
-<<<<<<< HEAD
 	var l1Cost *big.Int
 	if st.evm.Context.L1CostFunc != nil && !st.msg.SkipAccountChecks {
 		l1Cost = st.evm.Context.L1CostFunc(st.evm.Context.BlockNumber.Uint64(), st.evm.Context.Time, st.msg.RollupDataGas, st.msg.IsDepositTx)
@@ -252,10 +251,7 @@
 	if l1Cost != nil {
 		mgval = mgval.Add(mgval, l1Cost)
 	}
-	balanceCheck := mgval
-=======
 	balanceCheck := new(big.Int).Set(mgval)
->>>>>>> bed84606
 	if st.msg.GasFeeCap != nil {
 		balanceCheck.SetUint64(st.msg.GasLimit)
 		balanceCheck = balanceCheck.Mul(balanceCheck, st.msg.GasFeeCap)
