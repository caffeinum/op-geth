--- conflicted
+++ resolved
@@ -437,7 +437,9 @@
 
 // startEthService creates a full node instance for testing.
 func startEthService(t *testing.T, genesis *core.Genesis, blocks []*types.Block) (*node.Node, *eth.Ethereum) {
-	ethcfg := &ethconfig.Config{Genesis: genesis, SyncMode: downloader.FullSync, TrieTimeout: time.Minute, TrieDirtyCache: 256, TrieCleanCache: 256}
+	mcfg := miner.DefaultConfig
+	mcfg.PendingFeeRecipient = testAddr
+	ethcfg := &ethconfig.Config{Genesis: genesis, SyncMode: downloader.FullSync, TrieTimeout: time.Minute, TrieDirtyCache: 256, TrieCleanCache: 256, Miner: mcfg}
 	return startEthServiceWithConfigFn(t, blocks, ethcfg)
 }
 
@@ -454,13 +456,7 @@
 		t.Fatal("can't create node:", err)
 	}
 
-<<<<<<< HEAD
 	// default eth config is moved to startEthService
-=======
-	mcfg := miner.DefaultConfig
-	mcfg.PendingFeeRecipient = testAddr
-	ethcfg := &ethconfig.Config{Genesis: genesis, SyncMode: downloader.FullSync, TrieTimeout: time.Minute, TrieDirtyCache: 256, TrieCleanCache: 256, Miner: mcfg}
->>>>>>> 87246f3c
 	ethservice, err := eth.New(n, ethcfg)
 	if err != nil {
 		t.Fatal("can't create eth service:", err)
