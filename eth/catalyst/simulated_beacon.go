--- conflicted
+++ resolved
@@ -171,13 +171,10 @@
 	if fcResponse == engine.STATUS_SYNCING {
 		return errors.New("chain rewind prevented invocation of payload creation")
 	}
-<<<<<<< HEAD
 
 	if err := c.engineAPI.localBlocks.waitFull(*fcResponse.PayloadID); err != nil {
 		return err
 	}
-=======
->>>>>>> 87246f3c
 	envelope, err := c.engineAPI.getPayload(*fcResponse.PayloadID, true)
 	if err != nil {
 		return err
