--- conflicted
+++ resolved
@@ -224,7 +224,6 @@
 	if config.OverrideVerkle != nil {
 		overrides.OverrideVerkle = config.OverrideVerkle
 	}
-<<<<<<< HEAD
 	if config.OverrideOptimismCanyon != nil {
 		overrides.OverrideOptimismCanyon = config.OverrideOptimismCanyon
 	}
@@ -245,14 +244,7 @@
 	}
 	overrides.ApplySuperchainUpgrades = config.ApplySuperchainUpgrades
 
-	// TODO (MariusVanDerWijden) get rid of shouldPreserve in a follow-up PR
-	shouldPreserve := func(header *types.Header) bool {
-		return false
-	}
-	eth.blockchain, err = core.NewBlockChain(chainDb, cacheConfig, config.Genesis, &overrides, eth.engine, vmConfig, shouldPreserve, &config.TransactionHistory)
-=======
 	eth.blockchain, err = core.NewBlockChain(chainDb, cacheConfig, config.Genesis, &overrides, eth.engine, vmConfig, &config.TransactionHistory)
->>>>>>> 1015a42d
 	if err != nil {
 		return nil, err
 	}
@@ -308,18 +300,6 @@
 	}
 	eth.APIBackend.gpo = gasprice.NewOracle(eth.APIBackend, config.GPO, config.Miner.GasPrice)
 
-<<<<<<< HEAD
-	// Setup DNS discovery iterators.
-	dnsclient := dnsdisc.NewClient(dnsdisc.Config{})
-	eth.ethDialCandidates, err = dnsclient.NewIterator(eth.config.EthDiscoveryURLs...)
-	if err != nil {
-		return nil, err
-	}
-	eth.snapDialCandidates, err = dnsclient.NewIterator(eth.config.SnapDiscoveryURLs...)
-	if err != nil {
-		return nil, err
-	}
-
 	if config.RollupSequencerHTTP != "" {
 		ctx, cancel := context.WithTimeout(context.Background(), 5*time.Second)
 		client, err := rpc.DialContext(ctx, config.RollupSequencerHTTP)
@@ -340,8 +320,6 @@
 		eth.historicalRPCService = client
 	}
 
-=======
->>>>>>> 1015a42d
 	// Start the RPC service
 	eth.netRPCService = ethapi.NewNetAPI(eth.p2pServer, networkID)
 
